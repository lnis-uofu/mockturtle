/* mockturtle: C++ logic network library
 * Copyright (C) 2018-2021  EPFL
 *
 * Permission is hereby granted, free of charge, to any person
 * obtaining a copy of this software and associated documentation
 * files (the "Software"), to deal in the Software without
 * restriction, including without limitation the rights to use,
 * copy, modify, merge, publish, distribute, sublicense, and/or sell
 * copies of the Software, and to permit persons to whom the
 * Software is furnished to do so, subject to the following
 * conditions:
 *
 * The above copyright notice and this permission notice shall be
 * included in all copies or substantial portions of the Software.
 *
 * THE SOFTWARE IS PROVIDED "AS IS", WITHOUT WARRANTY OF ANY KIND,
 * EXPRESS OR IMPLIED, INCLUDING BUT NOT LIMITED TO THE WARRANTIES
 * OF MERCHANTABILITY, FITNESS FOR A PARTICULAR PURPOSE AND
 * NONINFRINGEMENT. IN NO EVENT SHALL THE AUTHORS OR COPYRIGHT
 * HOLDERS BE LIABLE FOR ANY CLAIM, DAMAGES OR OTHER LIABILITY,
 * WHETHER IN AN ACTION OF CONTRACT, TORT OR OTHERWISE, ARISING
 * FROM, OUT OF OR IN CONNECTION WITH THE SOFTWARE OR THE USE OR
 * OTHER DEALINGS IN THE SOFTWARE.
 */

/*!
  \file cleanup.hpp
  \brief Cleans up networks

  \author Heinz Riener
  \author Mathias Soeken
*/

#pragma once

#include <iostream>
#include <type_traits>
#include <vector>

#include <kitty/operations.hpp>

#include "../traits.hpp"
#include "../utils/node_map.hpp"
#include "../views/topo_view.hpp"

namespace mockturtle
{

template<typename NtkSource, typename NtkDest, typename LeavesIterator>
std::vector<signal<NtkDest>> cleanup_dangling( NtkSource const& ntk, NtkDest& dest, LeavesIterator begin, LeavesIterator end)
{
  (void)end;

  static_assert( is_network_type_v<NtkSource>, "NtkSource is not a network type" );
  static_assert( is_network_type_v<NtkDest>, "NtkDest is not a network type" );

  static_assert( has_get_node_v<NtkSource>, "NtkSource does not implement the get_node method" );
  static_assert( has_get_constant_v<NtkSource>, "NtkSource does not implement the get_constant method" );
  static_assert( has_foreach_pi_v<NtkSource>, "NtkSource does not implement the foreach_pi method" );
  static_assert( has_is_pi_v<NtkSource>, "NtkSource does not implement the is_pi method" );
  static_assert( has_is_constant_v<NtkSource>, "NtkSource does not implement the is_constant method" );
  static_assert( has_is_complemented_v<NtkSource>, "NtkSource does not implement the is_complemented method" );
  static_assert( has_foreach_po_v<NtkSource>, "NtkSource does not implement the foreach_po method" );

  static_assert( has_get_constant_v<NtkDest>, "NtkDest does not implement the get_constant method" );
  static_assert( has_create_not_v<NtkDest>, "NtkDest does not implement the create_not method" );
  static_assert( has_clone_node_v<NtkDest>, "NtkDest does not implement the clone_node method" );

  node_map<signal<NtkDest>, NtkSource> old_to_new( ntk );
  old_to_new[ntk.get_constant( false )] = dest.get_constant( false );

  if ( ntk.get_node( ntk.get_constant( true ) ) != ntk.get_node( ntk.get_constant( false ) ) )
  {
    old_to_new[ntk.get_constant( true )] = dest.get_constant( true );
  }

  /* create inputs in same order */
  auto it = begin;
  ntk.foreach_pi( [&]( auto node ) {
    old_to_new[node] = *it++;
  } );
  assert( it == end );

  /* foreach node in topological order */
  topo_view topo{ntk};
  topo.foreach_node( [&]( auto node ) {
    if ( ntk.is_constant( node ) || ntk.is_pi( node ) || ntk.is_ro( node ) )
      return;

    /* collect children */
    std::vector<signal<NtkDest>> children;
    ntk.foreach_fanin( node, [&]( auto child, auto ) {
      const auto f = old_to_new[child];
      if ( ntk.is_complemented( child ) )
      {
        children.push_back( dest.create_not( f ) );
      }
      else
      {
        children.push_back( f );
      }
    } );
    if constexpr ( std::is_same_v<NtkSource, NtkDest> )
    {
      old_to_new[node] = dest.clone_node( ntk, node, children );
    }
    else
    {
      do
      {
        if constexpr ( has_is_and_v<NtkSource> )
        {
          static_assert( has_create_and_v<NtkDest>, "NtkDest cannot create AND gates" );
          if ( ntk.is_and( node ) )
          {
            old_to_new[node] = dest.create_and( children[0], children[1] );
            break;
          }
        }
        if constexpr ( has_is_or_v<NtkSource> )
        {
          static_assert( has_create_or_v<NtkDest>, "NtkDest cannot create OR gates" );
          if ( ntk.is_or( node ) )
          {
            old_to_new[node] = dest.create_or( children[0], children[1] );
            break;
          }
        }
        if constexpr ( has_is_xor_v<NtkSource> )
        {
          static_assert( has_create_xor_v<NtkDest>, "NtkDest cannot create XOR gates" );
          if ( ntk.is_xor( node ) )
          {
            old_to_new[node] = dest.create_xor( children[0], children[1] );
            break;
          }
        }
        if constexpr ( has_is_maj_v<NtkSource> )
        {
          static_assert( has_create_maj_v<NtkDest>, "NtkDest cannot create MAJ gates" );
          if ( ntk.is_maj( node ) )
          {
            old_to_new[node] = dest.create_maj( children[0], children[1], children[2] );
            break;
          }
        }
        if constexpr ( has_is_ite_v<NtkSource> )
        {
          static_assert( has_create_ite_v<NtkDest>, "NtkDest cannot create ITE gates" );
          if ( ntk.is_ite( node ) )
          {
            old_to_new[node] = dest.create_ite( children[0], children[1], children[2] );
            break;
          }
        }
        if constexpr ( has_is_xor3_v<NtkSource> )
        {
          static_assert( has_create_xor3_v<NtkDest>, "NtkDest cannot create XOR3 gates" );
          if ( ntk.is_xor3( node ) )
          {
            old_to_new[node] = dest.create_xor3( children[0], children[1], children[2] );
            break;
          }
        }
        if constexpr ( has_is_nary_and_v<NtkSource> )
        {
          static_assert( has_create_nary_and_v<NtkDest>, "NtkDest cannot create n-ary AND gates" );
          if ( ntk.is_nary_and( node ) )
          {
            old_to_new[node] = dest.create_nary_and( children );
            break;
          }
        }
        if constexpr ( has_is_nary_or_v<NtkSource> )
        {
          static_assert( has_create_nary_or_v<NtkDest>, "NtkDest cannot create n-ary OR gates" );
          if ( ntk.is_nary_or( node ) )
          {
            old_to_new[node] = dest.create_nary_or( children );
            break;
          }
        }
        if constexpr ( has_is_nary_xor_v<NtkSource> )
        {
          static_assert( has_create_nary_xor_v<NtkDest>, "NtkDest cannot create n-ary XOR gates" );
          if ( ntk.is_nary_xor( node ) )
          {
            old_to_new[node] = dest.create_nary_xor( children );
            break;
          }
        }
        if constexpr ( has_is_function_v<NtkSource> )
        {
          static_assert( has_create_node_v<NtkDest>, "NtkDest cannot create arbitrary function gates" );
          old_to_new[node] = dest.create_node( children, ntk.node_function( node ) );
          break;
        }
        std::cerr << "[e] something went wrong, could not copy node " << ntk.node_to_index( node ) << "\n";
      } while ( false );
    }
  } );

  /* create outputs in same order */
  std::vector<signal<NtkDest>> fs;
  ntk.foreach_po( [&]( auto po ) {
    const auto f = old_to_new[po];
    if ( ntk.is_complemented( po ) )
    {
      fs.push_back( dest.create_not( f ) );
    }
    else
    {
      fs.push_back( f );
    }
  } );

  return fs;
}

/*! \brief Cleans up dangling nodes.
 *
 * This method reconstructs a network and omits all dangling nodes. If the flag
 * `remove_dangling_PIs` is true, dangling PIs are also omitted. If the flag
 * `remove_redundant_POs` is true, redundant POs, i.e. POs connected to a PI or
 * constant, are also omitted. The network types of the source and destination
 * network are the same.
 *
   \verbatim embed:rst

   .. note::

      This method returns the cleaned up network as a return value.  It does
      *not* modify the input network.
   \endverbatim
 *
 * **Required network functions:**
 * - `get_node`
 * - `node_to_index`
 * - `get_constant`
 * - `create_pi`
 * - `create_po`
 * - `create_not`
 * - `is_complemented`
 * - `foreach_node`
 * - `foreach_pi`
 * - `foreach_po`
 * - `clone_node`
 * - `is_ci`
 * - `is_constant`
 */
template<class NtkSrc, class NtkDest = NtkSrc>
[[nodiscard]] NtkDest cleanup_dangling( NtkSrc const& ntk, bool remove_dangling_PIs = false, bool remove_redundant_POs = false )
{
  static_assert( is_network_type_v<NtkSrc>, "NtkSrc is not a network type" );
  static_assert( is_network_type_v<NtkDest>, "NtkDest is not a network type" );
  static_assert( has_get_node_v<NtkSrc>, "NtkSrc does not implement the get_node method" );
  static_assert( has_node_to_index_v<NtkSrc>, "NtkSrc does not implement the node_to_index method" );
  static_assert( has_get_constant_v<NtkSrc>, "NtkSrc does not implement the get_constant method" );
  static_assert( has_foreach_node_v<NtkSrc>, "NtkSrc does not implement the foreach_node method" );
  static_assert( has_foreach_pi_v<NtkSrc>, "NtkSrc does not implement the foreach_pi method" );
  static_assert( has_foreach_po_v<NtkSrc>, "NtkSrc does not implement the foreach_po method" );
  static_assert( has_is_ci_v<NtkSrc>, "NtkSrc does not implement the is_ci method" );
  static_assert( has_is_constant_v<NtkSrc>, "NtkSrc does not implement the is_constant method" );
  static_assert( has_clone_node_v<NtkDest>, "NtkDest does not implement the clone_node method" );
  static_assert( has_create_pi_v<NtkDest>, "NtkDest does not implement the create_pi method" );
  static_assert( has_create_po_v<NtkDest>, "NtkDest does not implement the create_po method" );
  static_assert( has_create_not_v<NtkDest>, "NtkDest does not implement the create_not method" );
  static_assert( has_is_complemented_v<NtkSrc>, "NtkDest does not implement the is_complemented method" );

  NtkDest dest;
  if constexpr ( has_get_network_name_v<NtkSrc> && has_set_network_name_v<NtkDest> )
  {
    dest.set_network_name( ntk.get_network_name() );
  }

  node_map<signal<NtkDest>, NtkSrc> old_to_new( ntk );

  std::vector<signal<NtkDest>> pis;
  ntk.foreach_pi( [&]( auto n ) {
<<<<<<< HEAD
    if constexpr ( has_has_name_v<NtkSrc> && has_get_name_v<NtkSrc> && has_has_name_v<NtkDest> && has_get_name_v<NtkDest> )
    {
      auto s = ntk.make_signal( n );
      if ( ntk.has_name( s ) )
      {
        old_to_new[n] = dest.create_pi( ntk.get_name( s ) );
      }
      else
      {
        old_to_new[n] = dest.create_pi();
      }
    }
    else
    {
      old_to_new[n] = dest.create_pi();
    }
=======
    if ( remove_dangling_PIs && ntk.fanout_size( n ) == 0 )
      pis.push_back( dest.get_constant( false ) );
    else
      pis.push_back( dest.create_pi() );
>>>>>>> 80dfa235
  } );

  ntk.foreach_register( [&]( std::pair<typename NtkSrc::signal, typename NtkSrc::node> reg ) {
    typename NtkSrc::node ro = reg.second;
    if constexpr ( has_has_name_v<NtkSrc> && has_get_name_v<NtkSrc> && has_has_name_v<NtkDest> && has_get_name_v<NtkDest> )
    {
      auto ros = ntk.make_signal( ro );
      if ( ntk.has_name( ros ) )
      {
        old_to_new[ro] = dest.create_ro( ntk.get_name( ros ) );
      }
      else
      {
        old_to_new[ro] = dest.create_ro();
      }
    }
    else
    {
      old_to_new[ro] = dest.create_ro();
    }
  } );

  old_to_new[ntk.get_constant( false )] = dest.get_constant( false );

  if ( ntk.get_node( ntk.get_constant( true ) ) != ntk.get_node( ntk.get_constant( false ) ) )
  {
<<<<<<< HEAD
    old_to_new[ntk.get_constant( true )] = dest.get_constant( true );
=======
    if ( remove_redundant_POs && ( dest.is_pi( dest.get_node( f ) ) || dest.is_constant( dest.get_node( f ) ) ) )
      continue;
    dest.create_po( f );
>>>>>>> 80dfa235
  }

  /* foreach node in topological order */
  topo_view topo{ntk};
  topo.foreach_node( [&]( auto node ) {
    if ( ntk.is_constant( node ) || ntk.is_ci( node ))
      return;

    /* collect children */
    std::vector<signal<NtkDest>> children;
    ntk.foreach_fanin( node, [&]( auto child, auto ) {
      const auto f = old_to_new[child];
      if ( ntk.is_complemented( child ) )
      {
        children.push_back( dest.create_not( f ) );
      }
      else
      {
        children.push_back( f );
      }
    } );
    if constexpr ( std::is_same_v<NtkSrc, NtkDest> )
    {
      old_to_new[node] = dest.clone_node( ntk, node, children );
    }
    else
    {
      do
      {
        if constexpr ( has_is_and_v<NtkSrc> )
        {
          static_assert( has_create_and_v<NtkDest>, "NtkDest cannot create AND gates" );
          if ( ntk.is_and( node ) )
          {
            old_to_new[node] = dest.create_and( children[0], children[1] );
            break;
          }
        }
        if constexpr ( has_is_or_v<NtkSrc> )
        {
          static_assert( has_create_or_v<NtkDest>, "NtkDest cannot create OR gates" );
          if ( ntk.is_or( node ) )
          {
            old_to_new[node] = dest.create_or( children[0], children[1] );
            break;
          }
        }
        if constexpr ( has_is_xor_v<NtkSrc> )
        {
          static_assert( has_create_xor_v<NtkDest>, "NtkDest cannot create XOR gates" );
          if ( ntk.is_xor( node ) )
          {
            old_to_new[node] = dest.create_xor( children[0], children[1] );
            break;
          }
        }
        if constexpr ( has_is_maj_v<NtkSrc> )
        {
          static_assert( has_create_maj_v<NtkDest>, "NtkDest cannot create MAJ gates" );
          if ( ntk.is_maj( node ) )
          {
            old_to_new[node] = dest.create_maj( children[0], children[1], children[2] );
            break;
          }
        }
        if constexpr ( has_is_ite_v<NtkSrc> )
        {
          static_assert( has_create_ite_v<NtkDest>, "NtkDest cannot create ITE gates" );
          if ( ntk.is_ite( node ) )
          {
            old_to_new[node] = dest.create_ite( children[0], children[1], children[2] );
            break;
          }
        }
        if constexpr ( has_is_xor3_v<NtkSrc> )
        {
          static_assert( has_create_xor3_v<NtkDest>, "NtkDest cannot create XOR3 gates" );
          if ( ntk.is_xor3( node ) )
          {
            old_to_new[node] = dest.create_xor3( children[0], children[1], children[2] );
            break;
          }
        }
        if constexpr ( has_is_nary_and_v<NtkSrc> )
        {
          static_assert( has_create_nary_and_v<NtkDest>, "NtkDest cannot create n-ary AND gates" );
          if ( ntk.is_nary_and( node ) )
          {
            old_to_new[node] = dest.create_nary_and( children );
            break;
          }
        }
        if constexpr ( has_is_nary_or_v<NtkSrc> )
        {
          static_assert( has_create_nary_or_v<NtkDest>, "NtkDest cannot create n-ary OR gates" );
          if ( ntk.is_nary_or( node ) )
          {
            old_to_new[node] = dest.create_nary_or( children );
            break;
          }
        }
        if constexpr ( has_is_nary_xor_v<NtkSrc> )
        {
          static_assert( has_create_nary_xor_v<NtkDest>, "NtkDest cannot create n-ary XOR gates" );
          if ( ntk.is_nary_xor( node ) )
          {
            old_to_new[node] = dest.create_nary_xor( children );
            break;
          }
        }
        if constexpr ( has_is_function_v<NtkSrc> )
        {
          static_assert( has_create_node_v<NtkDest>, "NtkDest cannot create arbitrary function gates" );
          old_to_new[node] = dest.create_node( children, ntk.node_function( node ) );
          break;
        }
        std::cerr << "[e] something went wrong, could not copy node " << ntk.node_to_index( node ) << "\n";
      } while ( false );
    }
  } );

  ntk.foreach_po( [&]( auto po, auto index ) {
    const auto f = old_to_new[po];
    typename NtkDest::signal g = ntk.is_complemented( po ) ? dest.create_not( old_to_new[po] ) : old_to_new[po];

    if constexpr ( has_has_output_name_v<NtkSrc> && has_get_output_name_v<NtkSrc> )
    {
      if ( ntk.has_output_name( index ) )
      {
        dest.create_po( g, ntk.get_output_name( index ) );
      }
      else
      {
        dest.create_po( g );
      }
    }
    else
    {
      dest.create_po( g );
    }
  } );

  ntk.foreach_ri( [&]( auto ri, auto index ) {
    typename NtkDest::signal g = ntk.is_complemented( ri ) ? dest.create_not( old_to_new[ri] ) : old_to_new[ri];

    if constexpr ( has_has_output_name_v<NtkSrc> && has_get_output_name_v<NtkSrc> )
    {
      if ( ntk.has_output_name( index ) )
      {
        dest.create_ri( g, 0, ntk.get_output_name( index ) );
      }
      else
      {
        dest.create_ri( g );
      }
    }
    else
    {
      dest.create_ri( g );
    }
  } );

  return dest;
}

/*! \brief Cleans up dangling nodes.
 *
 * This method reconstructs a network and omits all dangling nodes.  The
 * network types of the source and destination network are the same.
 *
   \verbatim embed:rst

   .. note::

      This method returns the cleaned up network as a return value.  It does
      *not* modify the input network.
   \endverbatim
 *
 * **Required network functions:**
 * - `get_node`
 * - `node_to_index`
 * - `get_constant`
 * - `create_pi`
 * - `create_po`
 * - `create_not`
 * - `is_complemented`
 * - `foreach_node`
 * - `foreach_pi`
 * - `foreach_po`
 * - `clone_node`
 * - `is_ci`
 * - `is_constant`
 */
template<class NtkSrc, class NtkDest = NtkSrc>
NtkDest cleanup_dangling_with_registers( NtkSrc const& ntk )
{
  static_assert( is_network_type_v<NtkSrc>, "NtkSrc is not a network type" );
  static_assert( is_network_type_v<NtkDest>, "NtkDest is not a network type" );
  static_assert( has_get_node_v<NtkSrc>, "NtkSrc does not implement the get_node method" );
  static_assert( has_node_to_index_v<NtkSrc>, "NtkSrc does not implement the node_to_index method" );
  static_assert( has_get_constant_v<NtkSrc>, "NtkSrc does not implement the get_constant method" );
  static_assert( has_foreach_node_v<NtkSrc>, "NtkSrc does not implement the foreach_node method" );
  static_assert( has_foreach_pi_v<NtkSrc>, "NtkSrc does not implement the foreach_pi method" );
  static_assert( has_foreach_po_v<NtkSrc>, "NtkSrc does not implement the foreach_po method" );
  static_assert( has_is_ci_v<NtkSrc>, "NtkSrc does not implement the is_ci method" );
  static_assert( has_is_constant_v<NtkSrc>, "NtkSrc does not implement the is_constant method" );
  static_assert( has_clone_node_v<NtkDest>, "NtkDest does not implement the clone_node method" );
  static_assert( has_create_pi_v<NtkDest>, "NtkDest does not implement the create_pi method" );
  static_assert( has_create_po_v<NtkDest>, "NtkDest does not implement the create_po method" );
  static_assert( has_create_not_v<NtkDest>, "NtkDest does not implement the create_not method" );
  static_assert( has_is_complemented_v<NtkSrc>, "NtkDest does not implement the is_complemented method" );

  NtkDest dest;
  if constexpr ( has_get_network_name_v<NtkSrc> && has_set_network_name_v<NtkDest> )
  {
    dest.set_network_name( ntk.get_network_name() );
  }

  node_map<signal<NtkDest>, NtkSrc> old_to_new( ntk );

  std::vector<signal<NtkDest>> pis;
  ntk.foreach_pi( [&]( auto n ) {
    if constexpr ( has_has_name_v<NtkSrc> && has_get_name_v<NtkSrc> && has_has_name_v<NtkDest> && has_get_name_v<NtkDest> )
    {
      auto s = ntk.make_signal( n );
      if ( ntk.has_name( s ) )
      {
        old_to_new[n] = dest.create_pi( ntk.get_name( s ) );
      }
      else
      {
        old_to_new[n] = dest.create_pi();
      }
    }
    else
    {
      old_to_new[n] = dest.create_pi();
    }
  } );

  ntk.foreach_register( [&]( std::pair<typename NtkSrc::signal, typename NtkSrc::node> reg ) {
    typename NtkSrc::node ro = reg.second;
    if constexpr ( has_has_name_v<NtkSrc> && has_get_name_v<NtkSrc> && has_has_name_v<NtkDest> && has_get_name_v<NtkDest> )
    {
      auto ros = ntk.make_signal( ro );
      if ( ntk.has_name( ros ) )
      {
        old_to_new[ro] = dest.create_ro( ntk.get_name( ros ) );
      }
      else
      {
        old_to_new[ro] = dest.create_ro();
      }
    }
    else
    {
      old_to_new[ro] = dest.create_ro();
    }
    dest._storage->latch_information[dest.get_node(old_to_new[ro])] = ntk._storage->latch_information[ro];
  } );

  old_to_new[ntk.get_constant( false )] = dest.get_constant( false );

  if ( ntk.get_node( ntk.get_constant( true ) ) != ntk.get_node( ntk.get_constant( false ) ) )
  {
    old_to_new[ntk.get_constant( true )] = dest.get_constant( true );
  }

  /* foreach node in topological order */
  topo_view topo{ntk};
  topo.foreach_node( [&]( auto node ) {
    if ( ntk.is_constant( node ) || ntk.is_ci( node ))
      return;

    /* collect children */
    std::vector<signal<NtkDest>> children;
    ntk.foreach_fanin( node, [&]( auto child, auto ) {
      const auto f = old_to_new[child];
      if ( ntk.is_complemented( child ) )
      {
        children.push_back( dest.create_not( f ) );
      }
      else
      {
        children.push_back( f );
      }
    } );
    if constexpr ( std::is_same_v<NtkSrc, NtkDest> )
    {
      old_to_new[node] = dest.clone_node( ntk, node, children );
    }
    else
    {
      do
      {
        if constexpr ( has_is_and_v<NtkSrc> )
        {
          static_assert( has_create_and_v<NtkDest>, "NtkDest cannot create AND gates" );
          if ( ntk.is_and( node ) )
          {
            old_to_new[node] = dest.create_and( children[0], children[1] );
            break;
          }
        }
        if constexpr ( has_is_or_v<NtkSrc> )
        {
          static_assert( has_create_or_v<NtkDest>, "NtkDest cannot create OR gates" );
          if ( ntk.is_or( node ) )
          {
            old_to_new[node] = dest.create_or( children[0], children[1] );
            break;
          }
        }
        if constexpr ( has_is_xor_v<NtkSrc> )
        {
          static_assert( has_create_xor_v<NtkDest>, "NtkDest cannot create XOR gates" );
          if ( ntk.is_xor( node ) )
          {
            old_to_new[node] = dest.create_xor( children[0], children[1] );
            break;
          }
        }
        if constexpr ( has_is_maj_v<NtkSrc> )
        {
          static_assert( has_create_maj_v<NtkDest>, "NtkDest cannot create MAJ gates" );
          if ( ntk.is_maj( node ) )
          {
            old_to_new[node] = dest.create_maj( children[0], children[1], children[2] );
            break;
          }
        }
        if constexpr ( has_is_ite_v<NtkSrc> )
        {
          static_assert( has_create_ite_v<NtkDest>, "NtkDest cannot create ITE gates" );
          if ( ntk.is_ite( node ) )
          {
            old_to_new[node] = dest.create_ite( children[0], children[1], children[2] );
            break;
          }
        }
        if constexpr ( has_is_xor3_v<NtkSrc> )
        {
          static_assert( has_create_xor3_v<NtkDest>, "NtkDest cannot create XOR3 gates" );
          if ( ntk.is_xor3( node ) )
          {
            old_to_new[node] = dest.create_xor3( children[0], children[1], children[2] );
            break;
          }
        }
        if constexpr ( has_is_nary_and_v<NtkSrc> )
        {
          static_assert( has_create_nary_and_v<NtkDest>, "NtkDest cannot create n-ary AND gates" );
          if ( ntk.is_nary_and( node ) )
          {
            old_to_new[node] = dest.create_nary_and( children );
            break;
          }
        }
        if constexpr ( has_is_nary_or_v<NtkSrc> )
        {
          static_assert( has_create_nary_or_v<NtkDest>, "NtkDest cannot create n-ary OR gates" );
          if ( ntk.is_nary_or( node ) )
          {
            old_to_new[node] = dest.create_nary_or( children );
            break;
          }
        }
        if constexpr ( has_is_nary_xor_v<NtkSrc> )
        {
          static_assert( has_create_nary_xor_v<NtkDest>, "NtkDest cannot create n-ary XOR gates" );
          if ( ntk.is_nary_xor( node ) )
          {
            old_to_new[node] = dest.create_nary_xor( children );
            break;
          }
        }
        if constexpr ( has_is_function_v<NtkSrc> )
        {
          static_assert( has_create_node_v<NtkDest>, "NtkDest cannot create arbitrary function gates" );
          old_to_new[node] = dest.create_node( children, ntk.node_function( node ) );
          break;
        }
        std::cerr << "[e] something went wrong, could not copy node " << ntk.node_to_index( node ) << "\n";
      } while ( false );
    }
  } );

  ntk.foreach_po( [&]( auto po, auto index ) {
    const auto f = old_to_new[po];
    typename NtkDest::signal g = ntk.is_complemented( po ) ? dest.create_not( old_to_new[po] ) : old_to_new[po];

    if constexpr ( has_has_output_name_v<NtkSrc> && has_get_output_name_v<NtkSrc> )
    {
      if ( ntk.has_output_name( index ) )
      {
        dest.create_po( g, ntk.get_output_name( index ) );
      }
      else
      {
        dest.create_po( g );
      }
    }
    else
    {
      dest.create_po( g );
    }
  } );

  ntk.foreach_ri( [&]( auto ri, auto index ) {
    // typename NtkSrc::signal ri = reg.first;
    // typename NtkSrc::node ro = reg.second;
    typename NtkDest::signal g = ntk.is_complemented( ri ) ? dest.create_not( old_to_new[ri] ) : old_to_new[ri];

    if constexpr ( has_has_output_name_v<NtkSrc> && has_get_output_name_v<NtkSrc> )
    {
      if ( ntk.has_output_name( index ) )
      {
        dest.create_ri( g, 0, ntk.get_output_name( index ) );
      }
      else
      {
        dest.create_ri( g );
      }
    }
    else
    {
      dest.create_ri( g );
    }
  } );

  return dest;
}

/*! \brief Cleans up LUT nodes.
 *
 * This method reconstructs a LUT network and optimizes LUTs when they do not
 * depend on all their fanin, or when some of the fanin are constant inputs.
 *
 * Constant gate inputs will be propagated.
 *
   \verbatim embed:rst

   .. note::

      This method returns the cleaned up network as a return value.  It does
      *not* modify the input network.
   \endverbatim
 *
 * **Required network functions:**
 * - `get_node`
 * - `get_constant`
 * - `foreach_pi`
 * - `foreach_po`
 * - `foreach_node`
 * - `foreach_fanin`
 * - `create_pi`
 * - `create_po`
 * - `create_node`
 * - `create_not`
 * - `is_constant`
 * - `is_pi`
 * - `is_complemented`
 * - `node_function`
 */
template<class Ntk>
[[nodiscard]] Ntk cleanup_luts( Ntk const& ntk )
{
  static_assert( is_network_type_v<Ntk>, "Ntk is not a network type" );
  static_assert( has_get_node_v<Ntk>, "Ntk does not implement the get_node method" );
  static_assert( has_get_constant_v<Ntk>, "Ntk does not implement the get_constant method" );
  static_assert( has_foreach_pi_v<Ntk>, "Ntk does not implement the foreach_pi method" );
  static_assert( has_foreach_po_v<Ntk>, "Ntk does not implement the foreach_po method" );
  static_assert( has_foreach_node_v<Ntk>, "Ntk does not implement the foreach_node method" );
  static_assert( has_foreach_fanin_v<Ntk>, "Ntk does not implement the foreach_fanin method" );
  static_assert( has_create_pi_v<Ntk>, "Ntk does not implement the create_pi method" );
  static_assert( has_create_po_v<Ntk>, "Ntk does not implement the create_po method" );
  static_assert( has_create_node_v<Ntk>, "Ntk does not implement the create_node method" );
  static_assert( has_create_not_v<Ntk>, "Ntk does not implement the create_not method" );
  static_assert( has_is_constant_v<Ntk>, "Ntk does not implement the is_constant method" );
  static_assert( has_constant_value_v<Ntk>, "Ntk does not implement the constant_value method" );
  static_assert( has_is_pi_v<Ntk>, "Ntk does not implement the is_pi method" );
  static_assert( has_is_complemented_v<Ntk>, "Ntk does not implement the is_complemented method" );
  static_assert( has_node_function_v<Ntk>, "Ntk does not implement the node_function method" );

  Ntk dest;
  if constexpr ( has_get_network_name_v<Ntk> && has_set_network_name_v<Ntk> )
  {
    dest.set_network_name( ntk.get_network_name() );
  }

  node_map<signal<Ntk>, Ntk> old_to_new( ntk );

  // PIs and constants
  ntk.foreach_pi( [&]( auto const& n ) {
    if constexpr ( has_has_name_v<Ntk> && has_get_name_v<Ntk>)
    {
      auto s = ntk.make_signal( n );
      if ( ntk.has_name( s ) )
      {
        old_to_new[n] = dest.create_pi( ntk.get_name( s ) );
      }
      else
      {
        old_to_new[n] = dest.create_pi();
      }
    }
    else
    {
      old_to_new[n] = dest.create_pi();
    }
  } );
  old_to_new[ntk.get_constant( false )] = dest.get_constant( false );
  if ( ntk.get_node( ntk.get_constant( true ) ) != ntk.get_node( ntk.get_constant( false ) ) )
  {
    old_to_new[ntk.get_constant( true )] = dest.get_constant( true );
  }

  // iterate through nodes
  topo_view topo{ntk};
  topo.foreach_node( [&]( auto const& n ) {
    if ( ntk.is_constant( n ) || ntk.is_pi( n ) ) return true; /* continue */

    auto func = ntk.node_function( n );

    /* constant propagation */
    ntk.foreach_fanin( n, [&]( auto const& f, auto i ) {
      if ( dest.is_constant( old_to_new[f] ) )
      {
        if ( dest.constant_value( old_to_new[f] ) != ntk.is_complemented( f ) )
        {
          kitty::cofactor1_inplace( func, i );
        }
        else
        {
          kitty::cofactor0_inplace( func, i );
        }
      }
    } );


    const auto support = kitty::min_base_inplace( func );
    auto new_func = kitty::shrink_to( func, static_cast<unsigned int>( support.size() ) );

    std::vector<signal<Ntk>> children;
    if ( auto var = support.begin(); var != support.end() )
    {
      ntk.foreach_fanin( n, [&]( auto const& f, auto i ) {
        if ( *var == i )
        {
          auto const& new_f = old_to_new[f];
          children.push_back( ntk.is_complemented( f ) ? dest.create_not( new_f ) : new_f );
          if ( ++var == support.end() )
          {
            return false;
          }
        }
        return true;
      } );
    }

    if ( new_func.num_vars() == 0u )
    {
      old_to_new[n] = dest.get_constant( !kitty::is_const0( new_func ) );
    }
    else if ( new_func.num_vars() == 1u )
    {
      old_to_new[n] = *( new_func.begin() ) == 0b10 ? children.front() : dest.create_not( children.front() );
    }
    else
    {
      old_to_new[n] = dest.create_node( children, new_func );
    }

    return true;
  } );

  // POs
  ntk.foreach_po( [&]( auto const& f, auto i ) {
    auto const& new_f = old_to_new[f];
    auto s = ntk.is_complemented( f ) ? dest.create_not( new_f ) : new_f;
    if constexpr ( has_has_output_name_v<Ntk> && has_get_output_name_v<Ntk> )
    {
      if ( ntk.has_output_name( i ) )
      {
        dest.create_po( s, ntk.get_output_name( i ) );
      }
      else
      {
        dest.create_po( s );
      }
    }
    else
    {
      dest.create_po( s );
    }
  } );

  return dest;
}

} // namespace mockturtle<|MERGE_RESOLUTION|>--- conflicted
+++ resolved
@@ -47,7 +47,7 @@
 {
 
 template<typename NtkSource, typename NtkDest, typename LeavesIterator>
-std::vector<signal<NtkDest>> cleanup_dangling( NtkSource const& ntk, NtkDest& dest, LeavesIterator begin, LeavesIterator end)
+std::vector<signal<NtkDest>> cleanup_dangling( NtkSource const& ntk, NtkDest& dest, LeavesIterator begin, LeavesIterator end )
 {
   (void)end;
 
@@ -245,7 +245,7 @@
  * - `foreach_pi`
  * - `foreach_po`
  * - `clone_node`
- * - `is_ci`
+ * - `is_pi`
  * - `is_constant`
  */
 template<class NtkSrc, class NtkDest = NtkSrc>
@@ -259,7 +259,7 @@
   static_assert( has_foreach_node_v<NtkSrc>, "NtkSrc does not implement the foreach_node method" );
   static_assert( has_foreach_pi_v<NtkSrc>, "NtkSrc does not implement the foreach_pi method" );
   static_assert( has_foreach_po_v<NtkSrc>, "NtkSrc does not implement the foreach_po method" );
-  static_assert( has_is_ci_v<NtkSrc>, "NtkSrc does not implement the is_ci method" );
+  static_assert( has_is_pi_v<NtkSrc>, "NtkSrc does not implement the is_pi method" );
   static_assert( has_is_constant_v<NtkSrc>, "NtkSrc does not implement the is_constant method" );
   static_assert( has_clone_node_v<NtkDest>, "NtkDest does not implement the clone_node method" );
   static_assert( has_create_pi_v<NtkDest>, "NtkDest does not implement the create_pi method" );
@@ -275,9 +275,11 @@
 
   node_map<signal<NtkDest>, NtkSrc> old_to_new( ntk );
 
-  std::vector<signal<NtkDest>> pis;
   ntk.foreach_pi( [&]( auto n ) {
-<<<<<<< HEAD
+    if ( remove_dangling_PIs && ntk.fanout_size( n ) == 0 ) {
+      old_to_new[n] = dest.get_constant( false );
+      return;
+    }
     if constexpr ( has_has_name_v<NtkSrc> && has_get_name_v<NtkSrc> && has_has_name_v<NtkDest> && has_get_name_v<NtkDest> )
     {
       auto s = ntk.make_signal( n );
@@ -294,23 +296,17 @@
     {
       old_to_new[n] = dest.create_pi();
     }
-=======
-    if ( remove_dangling_PIs && ntk.fanout_size( n ) == 0 )
-      pis.push_back( dest.get_constant( false ) );
-    else
-      pis.push_back( dest.create_pi() );
->>>>>>> 80dfa235
   } );
 
   ntk.foreach_register( [&]( std::pair<typename NtkSrc::signal, typename NtkSrc::node> reg ) {
     typename NtkSrc::node ro = reg.second;
     if constexpr ( has_has_name_v<NtkSrc> && has_get_name_v<NtkSrc> && has_has_name_v<NtkDest> && has_get_name_v<NtkDest> )
-    {
+  {
       auto ros = ntk.make_signal( ro );
       if ( ntk.has_name( ros ) )
       {
         old_to_new[ro] = dest.create_ro( ntk.get_name( ros ) );
-      }
+  }
       else
       {
         old_to_new[ro] = dest.create_ro();
@@ -326,13 +322,7 @@
 
   if ( ntk.get_node( ntk.get_constant( true ) ) != ntk.get_node( ntk.get_constant( false ) ) )
   {
-<<<<<<< HEAD
     old_to_new[ntk.get_constant( true )] = dest.get_constant( true );
-=======
-    if ( remove_redundant_POs && ( dest.is_pi( dest.get_node( f ) ) || dest.is_constant( dest.get_node( f ) ) ) )
-      continue;
-    dest.create_po( f );
->>>>>>> 80dfa235
   }
 
   /* foreach node in topological order */
@@ -455,6 +445,9 @@
   } );
 
   ntk.foreach_po( [&]( auto po, auto index ) {
+    if ( remove_redundant_POs && ( dest.is_pi( dest.get_node( po ) ) || dest.is_constant( dest.get_node( po ) ) ) ) {
+      return;
+    }
     const auto f = old_to_new[po];
     typename NtkDest::signal g = ntk.is_complemented( po ) ? dest.create_not( old_to_new[po] ) : old_to_new[po];
 
@@ -798,7 +791,7 @@
  * - `node_function`
  */
 template<class Ntk>
-[[nodiscard]] Ntk cleanup_luts( Ntk const& ntk )
+Ntk cleanup_luts( Ntk const& ntk )
 {
   static_assert( is_network_type_v<Ntk>, "Ntk is not a network type" );
   static_assert( has_get_node_v<Ntk>, "Ntk does not implement the get_node method" );
@@ -928,7 +921,7 @@
     {
       dest.create_po( s );
     }
-  } );
+  });
 
   return dest;
 }
